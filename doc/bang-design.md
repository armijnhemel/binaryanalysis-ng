# BANG design document

Binary Analysis Next Generation (BANG) is a framework for unpacking files (like
firmware) recursively and running checks on the unpacked files. Its intended
use is to able to find out the provenance of the unpacked files and
classify/label files, making them available for further analysis.

This file explains the design of the program and how to write new unpackers
for certain file types.

## Why BANG?

There are quite a few open source licensed tools out there for analyzing
firmware files. Most of these focus on either forensics, or on unpacking
firmware, but none of them focus specifically on where open source, firmware
reverse engineering and security meet.

Experience creating earlier tools shows that the sometimes simplistic and
naive approaches from other tools (assuming correct files instead of broken
data, reliance on magic headers) is not realistic.

## Framework

The main part of the program is (currently) the scan queue and the result
queue. This is where the paths of the files that need to be processed are
stored. There are various threads (configurable) that pick tasks from the
scan queue, analyze the file, write the result to the result queue, and move
on to the next file, until no files are left to be processed.

In case in a scan files are unpacked (from for example a ZIP file) then
these files are added to the scan queue as well.

This works because unpacking a single file is completely independent and
does not rely on unpacking other files (although in some cases the presence
of other files might be needed).

### Unpacking

When bang analyzes a file, it will check whether it can process the file, whether
it is a padding file, whether it can check it by the extension, or whether it can
recognize parts from matching signatures at a specific offset.

The check functions in `process_job` use iterators to yield *meta directories* (see below),
in which they store information about the file. If the file consists of multiple
concatenated files, they will automatically result in multiple meta directories and
record the different files as extracted files in the main file.

When a file is an archive, the `unpack` method on the `UnpackParser` object will
yield all the unpacked files, which `process_job` then immediately queues.


For each file from the scanning queue the following is done:

1.  check if the file is a regular file, or if it is a special file, like
    a block or character device, a socket file, or if it is a directory.
    Only regular files are scanned.
2.  analyze the file to verify what kind of file it is, and if any data
    can be extracted from it in case it is a container format (file system,
    archive, compresed file, etcetera), or if it is a regular file with data
    appended to it, or prepended in front of it.
3.  compute various checksums (MD5, SHA1, SHA256, optionally TLSH and telfhash)

Many file types have a certain header that indicates what file type they
are. On Linux systems these file types are typically described in a
file type database like `/usr/share/magic`. Examples would be gzip, or GIF.

But this is not true for every file type where other information has to
be used, such as a known extension (quite popular on for example Android
and other Google products).

There are three different types of files that can currently be unpacked:

1.  files with a known extension, but without a known magic header. This is
    for for example Android sparse data image formats (for example "protobuf"
    files), or several other Android or Google formats (Chrome PAK, etc.)
2.  files which are inspected for known headers, after which several checks
    are run and data is possibly carved from a larger file.
3.  text only files, where it is not immediately clear what
    is inside and where the file possibly first has to be
    converted to a binary (examples: Intel Hex).

The files are scanned in the above order to prevent false positives as much
as possible. Sometimes extra information will be used to make a better guess.

There are two types of unpackers:

1. legacy unpackers, where parsing and unpacking are combined
2. modern unpackers, where parsing and unpacking have been split

<<<<<<< HEAD
The former are currently still supported, but are being replaced by the
latter. In a future rewrite the legacy unpackers will no longer be supported.

#### Legacy unpackers

Each legacy unpacker has a specific interface:

def unpacker(fileresult, scanenvironment, offset, unpackdir)

1.  fileresult: an object containing information about the file, including
    the full file name, file size, parent object, and so on
2.  scanenvironment: an object containing information about the scan
    environment
3.  offset: offset inside the file where the file system, compressed
    file media file possibly starts
4.  unpackdir: the target directory where data should be written to

For each file that is successfully unpacked, a result is returned in the
form of a dictionary, containing the following fields:

* unpack status (boolean) to indicate whether or not any data was
  unpacked

1.  unpack size to indicate what part of the data was unpacked
2.  a list of tuples (file, labels) that were unpacked from the file.
    The labels could be used to indicate that a file has a certain
    status and that it should not be unpacked as it is already known
    what the file is (example: PNG)
3.  a list of labels for the file
4.  a dict with extra information (structure depending on type
    of scan)
5.  (optional) offset indicating the start of the data

If a file is successfully unpacked the above information is used to store
the following about the unpacked data:

1.  the type of file or data that was unpacked (example: gzip, ext2 file
    system).
2.  the byte range of the unpacked data, indicating where the file or data
    starts and where it ends. This is useful if different files have been
    concatenated (example: a flash dump with different partitions)
3.  paths of any files (and sometimes directories, symbolic links and special
    files) that were unpacked (example: contents of a ZIP file)
4.  labels describing the unpacked data. These can later be used to more
    quickly identify files and run specific checks on them.

If a file is not successfully unpacked the result will contain an error
message, as well as the offset at which place in the file the error occured
which is stored in a log file for later analysis, if needed. The result will
then be:

* a dict with a possible error.

The error dict has the following items:
=======
The former are no longer supported.
>>>>>>> 572d5214

The UnpackParser class is the base class for recognizing, analyzing and unpacking
files. It has methods to parse, to write information to a meta directory, and to
unpack to a meta directory.



#### Meta directories

The analysis for each file will record metadata, extracted files (if the file consists
of multiple concatenated files), and unpacked files (in case the file contains files itself).
All this information is stored in a *meta directory*.

The top meta directory is called `root`, and every extracted or unpacked file will have its
own meta directory with its own unique name. The meta directory will not contain its file,
but it refers to by storing the pathname in the meta directory's `pathname` file.
The meta directory's `info.pkl` file contains a data structure that maps extracted and unpacked
paths to other meta directories. It also contains general metadata and unpacked symlinks.

Unpacked files that have absolute paths can be found under `abs`, while those with relative paths
are under `rel`.

This structure makes it harder to navigate, but unpacked files will not clutter the directory
structure.

#### Data stored (OBSOLETE)

The data generated during the scan is separated in two parts:

1. data describing the structure of the data, as well as certain metadata (UID,
   GID, permissions, parent file, offset in the archive, etc.)
2. data specific to the file

The difference between the two is that the latter will always be the same
(except when the scanner changes), while the former can change: an ELF
executable can be included in two different files, but with different
permissions, different ownership, and so on. The data specific to the file
(the contents) wouldn't change, but the metadata would.

The structure of the scan is stored in a Python pickle file called
"bang.pickle" found at the top level of the scan directory. The file
specific data is stored as Python pickle files in the directory "results"
found at the top level of the scan directory.

## Optimizations

There are many optimizations in BANG aimed at reducing disk I/O to allow
scanning of very large collections of files.

<<<<<<< HEAD
In the main scaning loop some checks from the unpacking checks are duplicated
to perform a look ahead during the search for magic headers to see if the magic
headers really are valid, or if they are false positives. This is to prevent
that methods are run unnecessarily. Method calls in Python are quite expensive
and preventing large amounts of them can easily shave a few minutes off for
large files (for example: Android firmwares).

Carving some file types means parsing the file format (example: PNG, Java class
files, etcetera). To prevent these files being scanned again they are
explicitly flagged as already having been scanned.

## Reducing I/O with buffers and memoryviews

For some unpackers it has been attempted to reduce memory usage
using techniques described in this blog post:

<https://eli.thegreenplace.net/2011/11/28/less-copies-in-python-with-the-buffer-protocol-and-memoryviews>

## Prevent copying data to user space by using `os.sendfile()`

One technique that is used is to copy data from and to files (for example:
temporary files) without copying the data to user space first, but letting
the kernel copy it directly is using `os.sendfile()`. This system call
instructs the kernel to do an "in kernel" copying.

This might be replaced in the future by `os.copy_file_range()`.
=======
* No double parsing: Extracted files that have been parsed already will not be parsed again, because
the processing code will assign it a fresh meta directory in which the UnpackParser can store its information.
* Minimize opening files: A meta directory will open the file and provide a file object and the mmap-ed file
object to the parsers.
* Pre-parsing checks: UnpackParsers can implement quick heuristic checks before doing large parses.
>>>>>>> 572d5214
<|MERGE_RESOLUTION|>--- conflicted
+++ resolved
@@ -34,20 +34,23 @@
 does not rely on unpacking other files (although in some cases the presence
 of other files might be needed).
 
+After all files have been unpacked results regarding unpacking are written
+to an output file and the files can be further analyzed by other scripts.
+
 ### Unpacking
 
-When bang analyzes a file, it will check whether it can process the file, whether
-it is a padding file, whether it can check it by the extension, or whether it can
-recognize parts from matching signatures at a specific offset.
+When BANG analyzes a file, it will check whether it can process the file,
+whether it is a padding file, whether it can check it by the extension, or
+whether it can recognize parts from matching signatures at a specific offset.
 
-The check functions in `process_job` use iterators to yield *meta directories* (see below),
-in which they store information about the file. If the file consists of multiple
-concatenated files, they will automatically result in multiple meta directories and
-record the different files as extracted files in the main file.
+The check functions in `process_job` use iterators to yield *meta directories*
+(see below), in which they store information about the file. If the file
+consists of multiple concatenated files, they will automatically result in
+multiple meta directories and record the different files as extracted files in
+the main file.
 
-When a file is an archive, the `unpack` method on the `UnpackParser` object will
-yield all the unpacked files, which `process_job` then immediately queues.
-
+When a file is an archive, the `unpack` method on the `UnpackParser` object
+will yield all the unpacked files, which `process_job` then immediately queues.
 
 For each file from the scanning queue the following is done:
 
@@ -59,6 +62,9 @@
     archive, compresed file, etcetera), or if it is a regular file with data
     appended to it, or prepended in front of it.
 3.  compute various checksums (MD5, SHA1, SHA256, optionally TLSH and telfhash)
+
+This is done in a so called *pipe line* (see below), which concatenates the
+different kinds of parsers.
 
 Many file types have a certain header that indicates what file type they
 are. On Linux systems these file types are typically described in a
@@ -82,134 +88,54 @@
 The files are scanned in the above order to prevent false positives as much
 as possible. Sometimes extra information will be used to make a better guess.
 
-There are two types of unpackers:
-
-1. legacy unpackers, where parsing and unpacking are combined
-2. modern unpackers, where parsing and unpacking have been split
-
-<<<<<<< HEAD
-The former are currently still supported, but are being replaced by the
-latter. In a future rewrite the legacy unpackers will no longer be supported.
-
-#### Legacy unpackers
-
-Each legacy unpacker has a specific interface:
-
-def unpacker(fileresult, scanenvironment, offset, unpackdir)
-
-1.  fileresult: an object containing information about the file, including
-    the full file name, file size, parent object, and so on
-2.  scanenvironment: an object containing information about the scan
-    environment
-3.  offset: offset inside the file where the file system, compressed
-    file media file possibly starts
-4.  unpackdir: the target directory where data should be written to
-
-For each file that is successfully unpacked, a result is returned in the
-form of a dictionary, containing the following fields:
-
-* unpack status (boolean) to indicate whether or not any data was
-  unpacked
-
-1.  unpack size to indicate what part of the data was unpacked
-2.  a list of tuples (file, labels) that were unpacked from the file.
-    The labels could be used to indicate that a file has a certain
-    status and that it should not be unpacked as it is already known
-    what the file is (example: PNG)
-3.  a list of labels for the file
-4.  a dict with extra information (structure depending on type
-    of scan)
-5.  (optional) offset indicating the start of the data
-
-If a file is successfully unpacked the above information is used to store
-the following about the unpacked data:
-
-1.  the type of file or data that was unpacked (example: gzip, ext2 file
-    system).
-2.  the byte range of the unpacked data, indicating where the file or data
-    starts and where it ends. This is useful if different files have been
-    concatenated (example: a flash dump with different partitions)
-3.  paths of any files (and sometimes directories, symbolic links and special
-    files) that were unpacked (example: contents of a ZIP file)
-4.  labels describing the unpacked data. These can later be used to more
-    quickly identify files and run specific checks on them.
-
-If a file is not successfully unpacked the result will contain an error
-message, as well as the offset at which place in the file the error occured
-which is stored in a log file for later analysis, if needed. The result will
-then be:
-
-* a dict with a possible error.
-
-The error dict has the following items:
-=======
-The former are no longer supported.
->>>>>>> 572d5214
-
-The UnpackParser class is the base class for recognizing, analyzing and unpacking
-files. It has methods to parse, to write information to a meta directory, and to
-unpack to a meta directory.
-
-
+The UnpackParser class is the base class for recognizing, analyzing and
+unpacking files. It has methods to parse, to write information to a meta
+directory, and to unpack to a meta directory.
 
 #### Meta directories
 
-The analysis for each file will record metadata, extracted files (if the file consists
-of multiple concatenated files), and unpacked files (in case the file contains files itself).
-All this information is stored in a *meta directory*.
+The analysis for each file will record metadata, extracted files (if the file
+consists of multiple concatenated files), and unpacked files (in case the file
+contains files itself).  All this information is stored in a *meta directory*.
 
-The top meta directory is called `root`, and every extracted or unpacked file will have its
-own meta directory with its own unique name. The meta directory will not contain its file,
-but it refers to by storing the pathname in the meta directory's `pathname` file.
-The meta directory's `info.pkl` file contains a data structure that maps extracted and unpacked
-paths to other meta directories. It also contains general metadata and unpacked symlinks.
+The top meta directory is called `root`, and every extracted or unpacked file
+will have its own meta directory with its own unique name. The meta directory
+will not contain its file, but it refers to by storing the pathname in the meta
+directory's `pathname` file. The meta directory's `info.pkl` file contains a
+data structure that maps extracted and unpacked paths to other meta
+directories. It also contains general metadata and unpacked symlinks.
 
-Unpacked files that have absolute paths can be found under `abs`, while those with relative paths
-are under `rel`.
+Unpacked files that have absolute paths can be found under `abs`, while those
+with relative paths are under `rel`. Files that are carved from a larger file
+are stored in a directory `extracted`.
 
-This structure makes it harder to navigate, but unpacked files will not clutter the directory
-structure.
+This structure makes it harder to navigate, but unpacked files will not clutter
+the directory structure.
 
-#### Data stored (OBSOLETE)
+The file `unpacking-examples.md` explains the unpacking structure and the
+concept of meta directories in more detail.
 
-The data generated during the scan is separated in two parts:
+#### Pipe lines
 
-1. data describing the structure of the data, as well as certain metadata (UID,
-   GID, permissions, parent file, offset in the archive, etc.)
-2. data specific to the file
-
-The difference between the two is that the latter will always be the same
-(except when the scanner changes), while the former can change: an ELF
-executable can be included in two different files, but with different
-permissions, different ownership, and so on. The data specific to the file
-(the contents) wouldn't change, but the metadata would.
-
-The structure of the scan is stored in a Python pickle file called
-"bang.pickle" found at the top level of the scan directory. The file
-specific data is stored as Python pickle files in the directory "results"
-found at the top level of the scan directory.
+Pipe lines are concatenations of parsers.
 
 ## Optimizations
 
 There are many optimizations in BANG aimed at reducing disk I/O to allow
 scanning of very large collections of files.
 
-<<<<<<< HEAD
-In the main scaning loop some checks from the unpacking checks are duplicated
-to perform a look ahead during the search for magic headers to see if the magic
-headers really are valid, or if they are false positives. This is to prevent
-that methods are run unnecessarily. Method calls in Python are quite expensive
-and preventing large amounts of them can easily shave a few minutes off for
-large files (for example: Android firmwares).
-
-Carving some file types means parsing the file format (example: PNG, Java class
-files, etcetera). To prevent these files being scanned again they are
-explicitly flagged as already having been scanned.
+* No double parsing: Extracted files that have been parsed already will not be
+  parsed again, because the processing code will assign it a fresh meta
+  directory in which the UnpackParser can store its information.
+* Minimize opening files: A meta directory will open the file and provide a
+  file object and the mmap-ed file object to the parsers.
+* Pre-parsing checks: UnpackParsers can implement quick heuristic checks before
+  doing large parses.
 
 ## Reducing I/O with buffers and memoryviews
 
-For some unpackers it has been attempted to reduce memory usage
-using techniques described in this blog post:
+For some unpackers it has been attempted to reduce memory usage using
+techniques described in this blog post:
 
 <https://eli.thegreenplace.net/2011/11/28/less-copies-in-python-with-the-buffer-protocol-and-memoryviews>
 
@@ -220,11 +146,4 @@
 the kernel copy it directly is using `os.sendfile()`. This system call
 instructs the kernel to do an "in kernel" copying.
 
-This might be replaced in the future by `os.copy_file_range()`.
-=======
-* No double parsing: Extracted files that have been parsed already will not be parsed again, because
-the processing code will assign it a fresh meta directory in which the UnpackParser can store its information.
-* Minimize opening files: A meta directory will open the file and provide a file object and the mmap-ed file
-object to the parsers.
-* Pre-parsing checks: UnpackParsers can implement quick heuristic checks before doing large parses.
->>>>>>> 572d5214
+This might be replaced in the future by `os.copy_file_range()`.