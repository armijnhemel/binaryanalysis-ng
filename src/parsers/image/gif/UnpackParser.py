import os
from . import gif
from UnpackParser import UnpackParser, check_condition
from UnpackParserException import UnpackParserException
from kaitaistruct import ValidationNotEqualError

class GifUnpackParser(UnpackParser):
    extensions = ['.gif']
    signatures = [
        (0, b'GIF87a'),  # https://www.w3.org/Graphics/GIF/spec-gif89a.txt
        (0, b'GIF89a'),  # https://www.w3.org/Graphics/GIF/spec-gif89a.txt
    ]
    pretty_name = 'gif'

    def parse(self):
        try:
            self.data = gif.Gif.from_io(self.infile)
<<<<<<< HEAD
        except BaseException as e:
=======
        except (Exception, ValidationNotEqualError) as e:
>>>>>>> 3e53a5ca
            raise UnpackParserException(e.args)
        check_condition(self.data.logical_screen_descriptor.screen_width > 0,
                "invalid width")
        check_condition(self.data.logical_screen_descriptor.screen_height > 0,
                "invalid height")
    def unpack(self):
        """extract any files from the input file"""
        return []
    def set_metadata_and_labels(self):
        """sets metadata and labels for the unpackresults"""
        extensions = [ x.body for x in self.data.blocks
                if x.block_type == self.data.BlockType.extension ]
        subblocks = [ x.body.entries for x in extensions
            if x.label == self.data.ExtensionLabel.comment ]
        # TODO: deal with duplicate comments
        comments = [b''.join([ y.bytes for y in x ]) for x in subblocks]
        self.unpack_results.set_metadata({
                'width': self.data.logical_screen_descriptor.screen_width,
                'height': self.data.logical_screen_descriptor.screen_height,
                'comments': comments,
                # 'xmp': xmps
<<<<<<< HEAD
            })
        self.unpack_results.set_labels([ 'gif', 'graphics' ])
        # TODO: animated

=======
            }
        self.unpack_results['labels'] = [ 'gif', 'graphics' ]
        # TODO: animated
>>>>>>> 3e53a5ca
<|MERGE_RESOLUTION|>--- conflicted
+++ resolved
@@ -15,11 +15,10 @@
     def parse(self):
         try:
             self.data = gif.Gif.from_io(self.infile)
-<<<<<<< HEAD
+        # TODO: decide what exceptions to catch
+        except (Exception, ValidationNotEqualError) as e:
+            raise UnpackParserException(e.args)
         except BaseException as e:
-=======
-        except (Exception, ValidationNotEqualError) as e:
->>>>>>> 3e53a5ca
             raise UnpackParserException(e.args)
         check_condition(self.data.logical_screen_descriptor.screen_width > 0,
                 "invalid width")
@@ -41,13 +40,6 @@
                 'height': self.data.logical_screen_descriptor.screen_height,
                 'comments': comments,
                 # 'xmp': xmps
-<<<<<<< HEAD
             })
         self.unpack_results.set_labels([ 'gif', 'graphics' ])
-        # TODO: animated
-
-=======
-            }
-        self.unpack_results['labels'] = [ 'gif', 'graphics' ]
-        # TODO: animated
->>>>>>> 3e53a5ca
+        # TODO: animated